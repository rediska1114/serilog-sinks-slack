--- conflicted
+++ resolved
@@ -35,13 +35,10 @@
       <HintPath>..\packages\Newtonsoft.Json.8.0.3\lib\net45\Newtonsoft.Json.dll</HintPath>
       <Private>True</Private>
     </Reference>
-<<<<<<< HEAD
     <Reference Include="Serilog, Version=2.0.0.0, Culture=neutral, PublicKeyToken=24c2f752a8e58a10, processorArchitecture=MSIL">
       <HintPath>..\packages\Serilog.2.3.0\lib\net45\Serilog.dll</HintPath>
       <Private>True</Private>
     </Reference>
-=======
->>>>>>> 161937fb
     <Reference Include="Serilog.Sinks.PeriodicBatching, Version=2.0.0.0, Culture=neutral, PublicKeyToken=24c2f752a8e58a10, processorArchitecture=MSIL">
       <HintPath>..\packages\Serilog.Sinks.PeriodicBatching.2.0.1\lib\net45\Serilog.Sinks.PeriodicBatching.dll</HintPath>
       <Private>True</Private>
@@ -50,9 +47,6 @@
     <Reference Include="System.Core" />
     <Reference Include="Microsoft.CSharp" />
     <Reference Include="System.Net.Http" />
-    <Reference Include="Serilog">
-      <HintPath>..\packages\Serilog.2.3.0\lib\net46\Serilog.dll</HintPath>
-    </Reference>
   </ItemGroup>
   <ItemGroup>
     <Compile Include="Properties\AssemblyInfo.cs" />
